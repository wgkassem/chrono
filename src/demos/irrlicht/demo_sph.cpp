//
// PROJECT CHRONO - http://projectchrono.org
//
// Copyright (c) 2010-2011 Alessandro Tasora
// Copyright (c) 2013 Project Chrono
// All rights reserved.
//
// Use of this source code is governed by a BSD-style license that can be 
// found in the LICENSE file at the top level of the distribution
// and at http://projectchrono.org/license-chrono.txt.
//

///////////////////////////////////////////////////
//
//   Demo code about  
//
//     - SPH smooth particle hydrodynamics
//   
//  
//	 CHRONO 
//   ------
//   Multibody dinamics engine
//  
// ------------------------------------------------ 
//             www.deltaknowledge.com
// ------------------------------------------------ 
///////////////////////////////////////////////////
 
   
 
#include "physics/ChApidll.h" 
#include "physics/ChSystem.h"
#include "physics/ChProximityContainerSPH.h"
#include "physics/ChMatterSPH.h"
#include "physics/ChContactContainerNodes.h"
#include "irrlicht_interface/ChBodySceneNode.h"
#include "irrlicht_interface/ChBodySceneNodeTools.h" 
#include "irrlicht_interface/ChIrrApp.h"
#include "core/ChRealtimeStep.h"

#include <irrlicht.h>
 


// Use the namespace of Chrono

using namespace chrono;

// Use the main namespaces of Irrlicht
using namespace irr;
         
using namespace core;
using namespace scene; 
using namespace video;
using namespace io; 
using namespace gui; 




void create_some_falling_items(ChIrrAppInterface& mapp) 
{
	// box data
	double xsize =0.5;
	double zsize =0.5;
	double height=0.3;
	double thick =0.1;

	ChSystem* mphysicalSystem = mapp.GetSystem();
	ISceneManager* msceneManager = mapp.GetSceneManager();
	IVideoDriver* driver = mapp.GetVideoDriver();
	
		// Create the SPH fluid
	ChSharedPtr<ChMatterSPH> myfluid(new ChMatterSPH);

		// Use the FillBox easy way to create the set of SPH particles
	myfluid->FillBox(ChVector<>(xsize-0.2,height,zsize), // size of box 
					xsize/11.0,			// resolution step
					1000,				// initial density
					ChCoordsys<>(ChVector<>(0.1,height*0.5+0.1,0),QUNIT), // position & rotation of box
					true,				// do a centered cubic lattice initial arrangement 
					2.2,				// set the kernel radius (as multiples of step)
					0.3);				// the randomness to avoid too regular initial lattice

		// Set some material properties of the SPH fluid
	myfluid->GetMaterial().Set_viscosity(0.05);
	myfluid->GetMaterial().Set_pressure_stiffness(300);

		// Add the SPH fluid matter to the system
	myfluid->SetCollide(true);
	mphysicalSystem->Add(myfluid);



	// Create some spheres that will fall

	ChBodySceneNode* mrigidBody; 

	for (int bi = 0; bi < 0; bi++) 
	{    
		mrigidBody = (ChBodySceneNode*)addChBodySceneNode_easySphere(
											mphysicalSystem, msceneManager,
											10.0,
											ChVector<>(-5+ChRandom()*10, 4+bi*0.05, -5+ChRandom()*10),
											1.1);
   
		mrigidBody->GetBody()->SetFriction(0.0f); 
		mrigidBody->addShadowVolumeSceneNode();


		video::ITexture* sphereMap = driver->getTexture("../data/bluwhite.png");
		mrigidBody->setMaterialTexture(0,	sphereMap);
	} 

	// Create the five walls of the rectangular container, using
	// fixed rigid bodies of 'box' type:

	mrigidBody = (ChBodySceneNode*)addChBodySceneNode_easyBox(
											mphysicalSystem, msceneManager,
											100.0,
											ChVector<>(0,-thick*0.5,0),
											ChQuaternion<>(1,0,0,0), 
											ChVector<>(xsize+2*thick,thick,zsize+2*thick) );
	mrigidBody->GetBody()->SetBodyFixed(true);
	mrigidBody->GetBody()->SetFriction(0.2f); 

	video::ITexture* cubeMap = driver->getTexture("../data/blu.png");
	mrigidBody->setMaterialTexture(0,	cubeMap);

	mrigidBody = (ChBodySceneNode*)addChBodySceneNode_easyBox(
											mphysicalSystem, msceneManager,
											100.0,
											ChVector<>(-xsize*0.5-thick*0.5, height*0.5,0),
											ChQuaternion<>(1,0,0,0), 
											ChVector<>(thick,height,zsize) );
	mrigidBody->GetBody()->SetBodyFixed(true);
	mrigidBody->setMaterialTexture(0,	cubeMap);


	mrigidBody = (ChBodySceneNode*)addChBodySceneNode_easyBox(
											mphysicalSystem, msceneManager,
											100.0,
											ChVector<>(xsize*0.5+thick*0.5, height*0.5,0),
											ChQuaternion<>(1,0,0,0), 
											ChVector<>(thick,height,zsize) );
	mrigidBody->GetBody()->SetBodyFixed(true);
	mrigidBody->setMaterialTexture(0,	cubeMap);

	mrigidBody = (ChBodySceneNode*)addChBodySceneNode_easyBox(
											mphysicalSystem, msceneManager,
											100.0,
											ChVector<>(0, height*0.5,-zsize*0.5-thick*0.5),
											ChQuaternion<>(1,0,0,0), 
											ChVector<>(xsize+2*thick,height,thick) );
	mrigidBody->GetBody()->SetBodyFixed(true);
	mrigidBody->setMaterialTexture(0,	cubeMap);

	mrigidBody = (ChBodySceneNode*)addChBodySceneNode_easyBox(
											mphysicalSystem, msceneManager,
											100.0,
											ChVector<>(0.2, height*0.5, zsize*0.5+thick*0.5),
											ChQuaternion<>(1,0,0,0), 
											ChVector<>(xsize+2*thick,height,thick) );
	mrigidBody->GetBody()->SetBodyFixed(true);
	mrigidBody->setMaterialTexture(0,	cubeMap);
 
	// another floor

	mrigidBody = (ChBodySceneNode*)addChBodySceneNode_easyBox(
											mphysicalSystem, msceneManager,
											100.0,
											ChVector<>(0,-0.5,0),
											ChQuaternion<>(1,0,0,0), 
											ChVector<>(2,0.1,2) );
	mrigidBody->GetBody()->SetBodyFixed(true); 
	mrigidBody->GetBody()->SetFriction(0.2f);


} 
     
  

 
   
 
int main(int argc, char* argv[])
{

	// In CHRONO engine, The DLL_CreateGlobals() - DLL_DeleteGlobals(); pair is needed if
	// global functions are needed. 
	DLL_CreateGlobals();

	// Create a ChronoENGINE physical system
	ChSystem mphysicalSystem;

	// Create the Irrlicht visualization (open the Irrlicht device, 
	// bind a simple user interface, etc. etc.)
	ChIrrAppInterface application(&mphysicalSystem, L"SPH fluid",core::dimension2d<u32>(800,600),false);


	// Easy shortcuts to add camera, lights, logo and sky in Irrlicht scene:
	ChIrrWizard::add_typical_Logo(application.GetDevice());
	ChIrrWizard::add_typical_Sky(application.GetDevice());
	ChIrrWizard::add_typical_Lights(application.GetDevice());
	ChIrrWizard::add_typical_Camera(application.GetDevice(), core::vector3df(0,1,-1));

 
	// Create all the rigid bodies.

	create_some_falling_items(application);
 

	// IMPORTANT!
	// This takes care of the interaction between the particles of the SPH material
	ChSharedPtr<ChProximityContainerSPH> my_sph_proximity(new ChProximityContainerSPH);
	mphysicalSystem.Add(my_sph_proximity);
	
	// IMPORTANT!
	// This takes care of the contact between the particles of the SPH material and the walls
	ChSharedPtr<ChContactContainerNodes> my_nodes_container(new ChContactContainerNodes);
	mphysicalSystem.Add(my_nodes_container);
	
	
	// Modify some setting of the physical system for the simulation, if you want

	mphysicalSystem.SetIterLCPmaxItersSpeed(8); // lower the LCP iters, no needed here


	// 
	// THE SOFT-REAL-TIME CYCLE
	//

	static int printed_prox = 0;

	application.SetStepManage(true);
	application.SetTimestep(0.01);

	while(application.GetDevice()->run()) 
	{
		application.GetVideoDriver()->beginScene(true, true, SColor(255,140,161,192));

		application.DrawAll();
		
		ChSystem::IteratorOtherPhysicsItems myiter = mphysicalSystem.IterBeginOtherPhysicsItems();
		while (myiter != mphysicalSystem.IterEndOtherPhysicsItems())
		{ 
			if (ChMatterSPH* myfluid = dynamic_cast<ChMatterSPH*> ( (*myiter).get_ptr() ) )
			{
				for (unsigned int ip = 0; ip < myfluid->GetNnodes(); ip++)
				{
<<<<<<< HEAD
					ChNodeSPH* mnode = (ChNodeSPH*)(myfluid->GetNode(ip).get_ptr());
=======
          ChNodeSPH* mnode = (ChNodeSPH*)(myfluid->GetNode(ip).get_ptr());
>>>>>>> c6eb6544
					ChVector<> mv = mnode->GetPos();
					float rad = (float)mnode->GetKernelRadius(); 
					core::vector3df mpos((irr::f32)mv.x, (irr::f32)mv.y, (irr::f32)mv.z);
					core::position2d<s32> spos = application.GetSceneManager()->getSceneCollisionManager()->getScreenCoordinatesFrom3DPosition(mpos);
					application.GetVideoDriver()->draw2DRectangle(video::SColor(100,200,200,230), 
									core::rect<s32>(spos.X-2, spos.Y-2, spos.X+2, spos.Y+2) );
					/*
					application.GetVideoDriver()->setTransform(video::ETS_WORLD, core::matrix4());
					application.GetVideoDriver()->draw3DBox( core::aabbox3d<f32>(
									(irr::f32)mv.x-rad ,(irr::f32)mv.y-rad , (irr::f32)mv.z-rad    , 
									(irr::f32)mv.x+rad ,(irr::f32)mv.y+rad , (irr::f32)mv.z+rad )   ,
									video::SColor(300,200,200,230) );
					*/
					
					/*
					double strain_scale =1;
					ChIrrTools::drawSegment(application.GetVideoDriver(), mnode->GetPos(), mnode->GetPos()+(VECT_X*mnode->p_strain.XX()* strain_scale), video::SColor(255,255,0,0),false);
					ChIrrTools::drawSegment(application.GetVideoDriver(), mnode->GetPos(), mnode->GetPos()+(VECT_Y*mnode->p_strain.YY()* strain_scale), video::SColor(255,0,255,0),false);
					ChIrrTools::drawSegment(application.GetVideoDriver(), mnode->GetPos(), mnode->GetPos()+(VECT_Z*mnode->p_strain.ZZ()* strain_scale), video::SColor(255,0,0,255),false);
					*/

					/*
					double stress_scale =0.008;
					ChIrrTools::drawSegment(application.GetVideoDriver(), mnode->GetPos(), mnode->GetPos()+(VECT_X*mnode->e_stress.XX()* stress_scale), video::SColor(100,255,0,0),false);
					ChIrrTools::drawSegment(application.GetVideoDriver(), mnode->GetPos(), mnode->GetPos()+(VECT_Y*mnode->e_stress.YY()* stress_scale), video::SColor(100,0,255,0),false);
					ChIrrTools::drawSegment(application.GetVideoDriver(), mnode->GetPos(), mnode->GetPos()+(VECT_Z*mnode->e_stress.ZZ()* stress_scale), video::SColor(100,0,0,255),false);
					*/

					//ChIrrTools::drawSegment(application.GetVideoDriver(), mnode->GetPos(), mnode->GetPos()+(mnode->UserForce * 0.1), video::SColor(100,0,0,0),false);
					
				}
			}
			++myiter;
		}

		

		application.DoStep();
		
		application.GetVideoDriver()->endScene();  
	}
	
 
 
	// Remember this at the end of the program, if you started
	// with DLL_CreateGlobals();
	DLL_DeleteGlobals();

	return 0;
}
  <|MERGE_RESOLUTION|>--- conflicted
+++ resolved
@@ -248,11 +248,7 @@
 			{
 				for (unsigned int ip = 0; ip < myfluid->GetNnodes(); ip++)
 				{
-<<<<<<< HEAD
-					ChNodeSPH* mnode = (ChNodeSPH*)(myfluid->GetNode(ip).get_ptr());
-=======
           ChNodeSPH* mnode = (ChNodeSPH*)(myfluid->GetNode(ip).get_ptr());
->>>>>>> c6eb6544
 					ChVector<> mv = mnode->GetPos();
 					float rad = (float)mnode->GetKernelRadius(); 
 					core::vector3df mpos((irr::f32)mv.x, (irr::f32)mv.y, (irr::f32)mv.z);
